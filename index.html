--- conflicted
+++ resolved
@@ -185,8 +185,6 @@
 
                 responseBox.scrollIntoView({ behavior: "smooth", block: "start" });
 
-<<<<<<< HEAD
-=======
                 if (data.error) {
                     responseBox.innerHTML = `<p class="error">${data.error}</p>`;
                 } else {
@@ -211,7 +209,6 @@
                         
                     `.trim();
                 }
->>>>>>> 2f1ab46a
             } catch (error) {
                 responseBox.innerHTML = `<p class="error">Failed to connect to API. Ensure Flask is running.</p>`;
             }
